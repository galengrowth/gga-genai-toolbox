--- conflicted
+++ resolved
@@ -936,11 +936,10 @@
     timeout: 5s  # Optional, defaults to 5s
 ```
 
-<<<<<<< HEAD
 The endpoint receives a POST with `{"token": "<jwt>"}` and should return HTTP 2xx with JSON claims on success.
 
 For detailed API structure and examples, see the [Configure Auth](https://googleapis.github.io/genai-toolbox/how-to/configure-auth) guide.
-=======
+
 ### Prompts
 
 The `prompts` section of a `tools.yaml` defines prompts that can be used for
@@ -959,7 +958,6 @@
 
 For more details on configuring prompts, see the
 [Prompts](https://googleapis.github.io/genai-toolbox/resources/prompts).
->>>>>>> b8af73fa
 
 ## Versioning
 

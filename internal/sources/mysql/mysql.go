// Copyright 2025 Google LLC
//
// Licensed under the Apache License, Version 2.0 (the "License");
// you may not use this file except in compliance with the License.
// You may obtain a copy of the License at
//
//     http://www.apache.org/licenses/LICENSE-2.0
//
// Unless required by applicable law or agreed to in writing, software
// distributed under the License is distributed on an "AS IS" BASIS,
// WITHOUT WARRANTIES OR CONDITIONS OF ANY KIND, either express or implied.
// See the License for the specific language governing permissions and
// limitations under the License.

package mysql

import (
	"context"
	"database/sql"
	"fmt"
	"net/url"
	"time"

	_ "github.com/go-sql-driver/mysql"
	"github.com/goccy/go-yaml"
	"github.com/googleapis/genai-toolbox/internal/sources"
	"github.com/googleapis/genai-toolbox/internal/util"
	"go.opentelemetry.io/otel/trace"
)

const SourceKind string = "mysql"

// validate interface
var _ sources.SourceConfig = Config{}

func init() {
	if !sources.Register(SourceKind, newConfig) {
		panic(fmt.Sprintf("source kind %q already registered", SourceKind))
	}
}

func newConfig(ctx context.Context, name string, decoder *yaml.Decoder) (sources.SourceConfig, error) {
	actual := Config{Name: name}
	if err := decoder.DecodeContext(ctx, &actual); err != nil {
		return nil, err
	}
	return actual, nil
}

type Config struct {
	Name         string            `yaml:"name" validate:"required"`
	Kind         string            `yaml:"kind" validate:"required"`
	Host         string            `yaml:"host" validate:"required"`
	Port         string            `yaml:"port" validate:"required"`
	User         string            `yaml:"user" validate:"required"`
	Password     string            `yaml:"password" validate:"required"`
	Database     string            `yaml:"database" validate:"required"`
	QueryTimeout string            `yaml:"queryTimeout"`
	QueryParams  map[string]string `yaml:"queryParams"`
}

func (r Config) SourceConfigKind() string {
	return SourceKind
}

func (r Config) Initialize(ctx context.Context, tracer trace.Tracer) (sources.Source, error) {
	pool, err := initMySQLConnectionPool(ctx, tracer, r.Name, r.Host, r.Port, r.User, r.Password, r.Database, r.QueryTimeout, r.QueryParams)
	if err != nil {
		return nil, fmt.Errorf("unable to create pool: %w", err)
	}

	err = pool.PingContext(ctx)
	if err != nil {
		return nil, fmt.Errorf("unable to connect successfully: %w", err)
	}

	s := &Source{
<<<<<<< HEAD
		Name:     r.Name,
		Kind:     SourceKind,
		Pool:     pool,
		Database: r.Database,
=======
		Config: r,
		Pool:   pool,
>>>>>>> b8af73fa
	}
	return s, nil
}

var _ sources.Source = &Source{}

type Source struct {
<<<<<<< HEAD
	Name     string `yaml:"name"`
	Kind     string `yaml:"kind"`
	Pool     *sql.DB
	Database string `yaml:"database"`
}

// DatabaseName returns the configured database name for this source.
func (s *Source) DatabaseName() string {
	return s.Config.Database
=======
	Config
	Pool *sql.DB
>>>>>>> b8af73fa
}

func (s *Source) SourceKind() string {
	return SourceKind
}

func (s *Source) ToConfig() sources.SourceConfig {
	return s.Config
}

func (s *Source) MySQLPool() *sql.DB {
	return s.Pool
}

func initMySQLConnectionPool(ctx context.Context, tracer trace.Tracer, name, host, port, user, pass, dbname, queryTimeout string, queryParams map[string]string) (*sql.DB, error) {
	//nolint:all // Reassigned ctx
	ctx, span := sources.InitConnectionSpan(ctx, tracer, SourceKind, name)
	defer span.End()

	// Build query parameters via url.Values for deterministic order and proper escaping.
	values := url.Values{}

	// Derive readTimeout from queryTimeout when provided.
	if queryTimeout != "" {
		timeout, err := time.ParseDuration(queryTimeout)
		if err != nil {
			return nil, fmt.Errorf("invalid queryTimeout %q: %w", queryTimeout, err)
		}
		values.Set("readTimeout", timeout.String())
	}

	// Custom user parameters
	for k, v := range queryParams {
		if v == "" {
			continue // skip empty values
		}
		values.Set(k, v)
	}

	userAgent, err := util.UserAgentFromContext(ctx)
	if err != nil {
		return nil, err
	}
	dsn := fmt.Sprintf("%s:%s@tcp(%s:%s)/%s?parseTime=true&connectionAttributes=program_name:%s", user, pass, host, port, dbname, url.QueryEscape(userAgent))
	if enc := values.Encode(); enc != "" {
		dsn += "&" + enc
	}

	// Interact with the driver directly as you normally would
	pool, err := sql.Open("mysql", dsn)
	if err != nil {
		return nil, fmt.Errorf("sql.Open: %w", err)
	}
	return pool, nil
}<|MERGE_RESOLUTION|>--- conflicted
+++ resolved
@@ -75,15 +75,8 @@
 	}
 
 	s := &Source{
-<<<<<<< HEAD
-		Name:     r.Name,
-		Kind:     SourceKind,
-		Pool:     pool,
-		Database: r.Database,
-=======
 		Config: r,
 		Pool:   pool,
->>>>>>> b8af73fa
 	}
 	return s, nil
 }
@@ -91,20 +84,13 @@
 var _ sources.Source = &Source{}
 
 type Source struct {
-<<<<<<< HEAD
-	Name     string `yaml:"name"`
-	Kind     string `yaml:"kind"`
-	Pool     *sql.DB
-	Database string `yaml:"database"`
+	Config
+	Pool *sql.DB
 }
 
 // DatabaseName returns the configured database name for this source.
 func (s *Source) DatabaseName() string {
 	return s.Config.Database
-=======
-	Config
-	Pool *sql.DB
->>>>>>> b8af73fa
 }
 
 func (s *Source) SourceKind() string {

// Copyright 2025 Google LLC
//
// Licensed under the Apache License, Version 2.0 (the "License");
// you may not use this file except in compliance with the License.
// You may obtain a copy of the License at
//
//     http://www.apache.org/licenses/LICENSE-2.0
//
// Unless required by applicable law or agreed to in writing, software
// distributed under the License is distributed on an "AS IS" BASIS,
// WITHOUT WARRANTIES OR CONDITIONS OF ANY KIND, either express or implied.
// See the License for the specific language governing permissions and
// limitations under the License.

package mysql

import (
	"context"
	"database/sql"
	"fmt"
	"net/url"
	"time"

	_ "github.com/go-sql-driver/mysql"
	"github.com/goccy/go-yaml"
	"github.com/googleapis/genai-toolbox/internal/sources"
	"github.com/googleapis/genai-toolbox/internal/util"
	"go.opentelemetry.io/otel/trace"
)

const SourceKind string = "mysql"

// validate interface
var _ sources.SourceConfig = Config{}

func init() {
	if !sources.Register(SourceKind, newConfig) {
		panic(fmt.Sprintf("source kind %q already registered", SourceKind))
	}
}

func newConfig(ctx context.Context, name string, decoder *yaml.Decoder) (sources.SourceConfig, error) {
	actual := Config{Name: name}
	if err := decoder.DecodeContext(ctx, &actual); err != nil {
		return nil, err
	}
	return actual, nil
}

type Config struct {
	Name         string            `yaml:"name" validate:"required"`
	Kind         string            `yaml:"kind" validate:"required"`
	Host         string            `yaml:"host" validate:"required"`
	Port         string            `yaml:"port" validate:"required"`
	User         string            `yaml:"user" validate:"required"`
	Password     string            `yaml:"password" validate:"required"`
	Database     string            `yaml:"database" validate:"required"`
	QueryTimeout string            `yaml:"queryTimeout"`
	QueryParams  map[string]string `yaml:"queryParams"`
}

func (r Config) SourceConfigKind() string {
	return SourceKind
}

func (r Config) Initialize(ctx context.Context, tracer trace.Tracer) (sources.Source, error) {
	pool, err := initMySQLConnectionPool(ctx, tracer, r.Name, r.Host, r.Port, r.User, r.Password, r.Database, r.QueryTimeout, r.QueryParams)
	if err != nil {
		return nil, fmt.Errorf("unable to create pool: %w", err)
	}

	err = pool.PingContext(ctx)
	if err != nil {
		return nil, fmt.Errorf("unable to connect successfully: %w", err)
	}

	s := &Source{
		Name:     r.Name,
		Kind:     SourceKind,
		Pool:     pool,
		Database: r.Database,
	}
	return s, nil
}

var _ sources.Source = &Source{}

type Source struct {
	Name     string `yaml:"name"`
	Kind     string `yaml:"kind"`
	Pool     *sql.DB
	Database string // Add database field
}

func (s *Source) SourceKind() string {
	return SourceKind
}

func (s *Source) MySQLPool() *sql.DB {
	return s.Pool
}

func (s *Source) DatabaseName() string {
	return s.Database
}

func initMySQLConnectionPool(ctx context.Context, tracer trace.Tracer, name, host, port, user, pass, dbname, queryTimeout string, queryParams map[string]string) (*sql.DB, error) {
	//nolint:all // Reassigned ctx
	ctx, span := sources.InitConnectionSpan(ctx, tracer, SourceKind, name)
	defer span.End()

	userAgent, err := util.UserAgentFromContext(ctx)
	if err != nil {
		return nil, err
	}

	// Build query parameters via url.Values for deterministic order and proper escaping.
	values := url.Values{}
	values.Set("parseTime", "true")
	values.Set("connectionAttributes", "program_name:"+userAgent)

	// Derive readTimeout from queryTimeout when provided.
	if queryTimeout != "" {
		timeout, err := time.ParseDuration(queryTimeout)
		if err != nil {
			return nil, fmt.Errorf("invalid queryTimeout %q: %w", queryTimeout, err)
		}
		values.Set("readTimeout", timeout.String())
	}

	// Custom user parameters
	for k, v := range queryParams {
		if v == "" {
			continue // skip empty values
		}
		values.Set(k, v)
	}

<<<<<<< HEAD
	dsn := fmt.Sprintf("%s:%s@tcp(%s:%s)/%s?%s", user, pass, host, port, dbname, values.Encode())
=======
	userAgent, err := util.UserAgentFromContext(ctx)
	if err != nil {
		return nil, err
	}
	dsn := fmt.Sprintf("%s:%s@tcp(%s:%s)/%s?parseTime=true&connectionAttributes=program_name:%s", user, pass, host, port, dbname, url.QueryEscape(userAgent))
	if enc := values.Encode(); enc != "" {
		dsn += "&" + enc
	}
>>>>>>> 336de1bd

	// Interact with the driver directly as you normally would
	pool, err := sql.Open("mysql", dsn)
	if err != nil {
		return nil, fmt.Errorf("sql.Open: %w", err)
	}
	return pool, nil
}<|MERGE_RESOLUTION|>--- conflicted
+++ resolved
@@ -89,7 +89,12 @@
 	Name     string `yaml:"name"`
 	Kind     string `yaml:"kind"`
 	Pool     *sql.DB
-	Database string // Add database field
+	Database string `yaml:"database"`
+}
+
+// DatabaseName returns the configured database name for this source.
+func (s *Source) DatabaseName() string {
+	return s.Database
 }
 
 func (s *Source) SourceKind() string {
@@ -100,24 +105,13 @@
 	return s.Pool
 }
 
-func (s *Source) DatabaseName() string {
-	return s.Database
-}
-
 func initMySQLConnectionPool(ctx context.Context, tracer trace.Tracer, name, host, port, user, pass, dbname, queryTimeout string, queryParams map[string]string) (*sql.DB, error) {
 	//nolint:all // Reassigned ctx
 	ctx, span := sources.InitConnectionSpan(ctx, tracer, SourceKind, name)
 	defer span.End()
 
-	userAgent, err := util.UserAgentFromContext(ctx)
-	if err != nil {
-		return nil, err
-	}
-
 	// Build query parameters via url.Values for deterministic order and proper escaping.
 	values := url.Values{}
-	values.Set("parseTime", "true")
-	values.Set("connectionAttributes", "program_name:"+userAgent)
 
 	// Derive readTimeout from queryTimeout when provided.
 	if queryTimeout != "" {
@@ -136,9 +130,6 @@
 		values.Set(k, v)
 	}
 
-<<<<<<< HEAD
-	dsn := fmt.Sprintf("%s:%s@tcp(%s:%s)/%s?%s", user, pass, host, port, dbname, values.Encode())
-=======
 	userAgent, err := util.UserAgentFromContext(ctx)
 	if err != nil {
 		return nil, err
@@ -147,7 +138,6 @@
 	if enc := values.Encode(); enc != "" {
 		dsn += "&" + enc
 	}
->>>>>>> 336de1bd
 
 	// Interact with the driver directly as you normally would
 	pool, err := sql.Open("mysql", dsn)

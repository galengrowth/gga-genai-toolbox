// Copyright 2025 Google LLC
//
// Licensed under the Apache License, Version 2.0 (the "License");
// you may not use this file except in compliance with the License.
// You may obtain a copy of the License at
//
//     http://www.apache.org/licenses/LICENSE-2.0
//
// Unless required by applicable law or agreed to in writing, software
// distributed under the License is distributed on an "AS IS" BASIS,
// WITHOUT WARRANTIES OR CONDITIONS OF ANY KIND, either express or implied.
// See the License for the specific language governing permissions and
// limitations under the License.

package v20250618

import (
	"bytes"
	"context"
	"encoding/json"
	"errors"
	"fmt"
	"net/http"
	"strings"

	"github.com/googleapis/genai-toolbox/internal/auth"
<<<<<<< HEAD
	customutil "github.com/googleapis/genai-toolbox/internal/custom/util"
=======
	"github.com/googleapis/genai-toolbox/internal/prompts"
>>>>>>> b8af73fa
	"github.com/googleapis/genai-toolbox/internal/server/mcp/jsonrpc"
	"github.com/googleapis/genai-toolbox/internal/tools"
	"github.com/googleapis/genai-toolbox/internal/util"
)

// ProcessMethod returns a response for the request.
func ProcessMethod(ctx context.Context, id jsonrpc.RequestId, method string, toolset tools.Toolset, tools map[string]tools.Tool, promptset prompts.Promptset, prompts map[string]prompts.Prompt, authServices map[string]auth.AuthService, body []byte, header http.Header) (any, error) {
	switch method {
	case PING:
		return pingHandler(id)
	case TOOLS_LIST:
		return toolsListHandler(ctx, id, toolset, authServices, header, body)
	case TOOLS_CALL:
		return toolsCallHandler(ctx, id, tools, authServices, body, header)
	case PROMPTS_LIST:
		return promptsListHandler(ctx, id, promptset, body)
	case PROMPTS_GET:
		return promptsGetHandler(ctx, id, prompts, body)
	default:
		err := fmt.Errorf("invalid method %s", method)
		return jsonrpc.NewError(id, jsonrpc.METHOD_NOT_FOUND, err.Error(), nil), err
	}
}

// pingHandler handles the "ping" method by returning an empty response.
func pingHandler(id jsonrpc.RequestId) (any, error) {
	return jsonrpc.JSONRPCResponse{
		Jsonrpc: jsonrpc.JSONRPC_VERSION,
		Id:      id,
		Result:  struct{}{},
	}, nil
}

func toolsListHandler(ctx context.Context, id jsonrpc.RequestId, toolset tools.Toolset, authServices map[string]auth.AuthService, header http.Header, body []byte) (any, error) {
	var req ListToolsRequest
	if err := json.Unmarshal(body, &req); err != nil {
		err = fmt.Errorf("invalid mcp tools list request: %w", err)
		return jsonrpc.NewError(id, jsonrpc.INVALID_REQUEST, err.Error(), nil), err
	}
	// Discovery is intentionally unauthenticated. Log presence of Authorization header for debugging.
	if header != nil && header.Get("Authorization") != "" {
		if logger, err := util.LoggerFromContext(ctx); err == nil {
			logger.DebugContext(ctx, "Authorization header present on MCP tools.list request")
		}
	}

	result := ListToolsResult{
		Tools: toolset.McpManifest,
	}
	return jsonrpc.JSONRPCResponse{
		Jsonrpc: jsonrpc.JSONRPC_VERSION,
		Id:      id,
		Result:  result,
	}, nil
}

// toolsCallHandler generate a response for tools call.
func toolsCallHandler(ctx context.Context, id jsonrpc.RequestId, toolsMap map[string]tools.Tool, authServices map[string]auth.AuthService, body []byte, header http.Header) (any, error) {
	// retrieve logger from context
	logger, err := util.LoggerFromContext(ctx)
	if err != nil {
		return jsonrpc.NewError(id, jsonrpc.INTERNAL_ERROR, err.Error(), nil), err
	}

	var req CallToolRequest
	if err = json.Unmarshal(body, &req); err != nil {
		err = fmt.Errorf("invalid mcp tools call request: %w", err)
		return jsonrpc.NewError(id, jsonrpc.INVALID_REQUEST, err.Error(), nil), err
	}

	toolName := req.Params.Name
	toolArgument := req.Params.Arguments
	logger.DebugContext(ctx, fmt.Sprintf("tool name: %s", toolName))
	logger.DebugContext(ctx, fmt.Sprintf("raw argument type: %T", toolArgument))
	tool, ok := toolsMap[toolName]
	if !ok {
		err = fmt.Errorf("invalid tool name: tool with name %q does not exist", toolName)
		return jsonrpc.NewError(id, jsonrpc.INVALID_PARAMS, err.Error(), nil), err
	}

	// Get access token and attach raw header to context for downstream utilities (e.g., billing)
	authHeader := ""
	if header != nil {
		authHeader = header.Get("Authorization")
	}
	accessToken := tools.AccessToken(authHeader)
	if authHeader != "" {
		ctx = util.WithAuthorizationHeader(ctx, authHeader)
	}

	// Check if this specific tool requires the standard authorization header
	if tool.RequiresClientAuthorization() {
		if accessToken == "" {
			return jsonrpc.NewError(id, jsonrpc.INVALID_REQUEST, "missing access token in the 'Authorization' header", nil), util.ErrUnauthorized
		}
	}

	// marshal arguments and decode it using decodeJSON instead to prevent loss between floats/int.
	aMarshal, err := json.Marshal(toolArgument)
	if err != nil {
		err = fmt.Errorf("unable to marshal tools argument: %w", err)
		return jsonrpc.NewError(id, jsonrpc.INTERNAL_ERROR, err.Error(), nil), err
	}

	var data map[string]any
	if err = util.DecodeJSON(bytes.NewBuffer(aMarshal), &data); err != nil {
		// Fallback 1: some clients send an array of {name, value}
		var arr []map[string]any
		if err2 := util.DecodeJSON(bytes.NewBuffer(aMarshal), &arr); err2 == nil {
			flattened := make(map[string]any)
			for _, item := range arr {
				name, hasName := item["name"].(string)
				if !hasName {
					continue
				}
				if val, ok := item["value"]; ok {
					flattened[name] = val
				}
			}
			data = flattened
		} else if bytes.Equal(bytes.TrimSpace(aMarshal), []byte("null")) || len(bytes.TrimSpace(aMarshal)) == 0 {
			// Fallback 2: null/empty arguments -> use defaults
			data = map[string]any{}
		} else {
			err = fmt.Errorf("unable to decode tools argument: %v (raw type %T)", err, req.Params.Arguments)
			return jsonrpc.NewError(id, jsonrpc.INVALID_PARAMS, err.Error(), nil), err
		}
	}

	// Tool authentication
	// claimsFromAuth maps the name of the authservice to the claims retrieved from it.
	claimsFromAuth := make(map[string]map[string]any)
	authErrors := make(map[string]string)

	// if using stdio, header will be nil and auth will not be supported
	if header != nil {
		for name, aS := range authServices {
			claims, err := aS.GetClaimsFromHeader(ctx, header)
			if err != nil {
				authErrors[name] = err.Error()
				logger.DebugContext(ctx, fmt.Sprintf("auth service %s error: %s", name, err.Error()))
				continue
			}
			if claims == nil {
				// authService not present in header
				continue
			}
			claimsFromAuth[aS.GetName()] = claims
		}
	}

	// Tool authorization check
	verifiedAuthServices := make([]string, len(claimsFromAuth))
	i := 0
	for k := range claimsFromAuth {
		verifiedAuthServices[i] = k
		i++
	}

	// Check if any of the specified auth services is verified
	isAuthorized := tool.Authorized(verifiedAuthServices)
	if !isAuthorized {
<<<<<<< HEAD
		// If we saw specific auth errors, surface the most relevant one for easier debugging
		var reason string
		if len(authErrors) > 0 {
			for svc, msg := range authErrors { // pick first
				reason = fmt.Sprintf("%s: %s", svc, msg)
				break
			}
		}
		if reason == "" {
			reason = "missing or invalid credentials"
		}
		err = fmt.Errorf("unauthorized Tool call: %s: %w", reason, tools.ErrUnauthorized)
=======
		err = fmt.Errorf("unauthorized Tool call: Please make sure your specify correct auth headers: %w", util.ErrUnauthorized)
>>>>>>> b8af73fa
		return jsonrpc.NewError(id, jsonrpc.INVALID_REQUEST, err.Error(), nil), err
	}
	logger.DebugContext(ctx, "tool invocation authorized")

	params, err := tool.ParseParams(data, claimsFromAuth)
	if err != nil {
		err = fmt.Errorf("provided parameters were invalid: %w", err)
		return jsonrpc.NewError(id, jsonrpc.INVALID_PARAMS, err.Error(), nil), err
	}
	logger.DebugContext(ctx, fmt.Sprintf("invocation params: %s", params))

	// Custom preflight check
	if allowed, err := customutil.PerformPreflightCheck(ctx, toolName); !allowed {
		if err != nil {
			return jsonrpc.NewError(id, jsonrpc.INTERNAL_ERROR, err.Error(), nil), err
		}
		return jsonrpc.NewError(id, jsonrpc.INVALID_PARAMS, "Insufficient tokens", nil), fmt.Errorf("insufficient tokens")
	}

	// run tool invocation and generate response.
	results, err := tool.Invoke(ctx, params, accessToken)
	if err != nil {
		errStr := err.Error()
		// Missing authService tokens.
		if errors.Is(err, util.ErrUnauthorized) {
			return jsonrpc.NewError(id, jsonrpc.INVALID_REQUEST, err.Error(), nil), err
		}
		// Upstream auth error
		if strings.Contains(errStr, "Error 401") || strings.Contains(errStr, "Error 403") {
			if tool.RequiresClientAuthorization() {
				// Error with client credentials should pass down to the client
				return jsonrpc.NewError(id, jsonrpc.INVALID_REQUEST, err.Error(), nil), err
			}
			// Auth error with ADC should raise internal 500 error
			return jsonrpc.NewError(id, jsonrpc.INTERNAL_ERROR, err.Error(), nil), err
		}
		text := TextContent{
			Type: "text",
			Text: err.Error(),
		}
		return jsonrpc.JSONRPCResponse{
			Jsonrpc: jsonrpc.JSONRPC_VERSION,
			Id:      id,
			Result:  CallToolResult{Content: []TextContent{text}, IsError: true},
		}, nil
	}

	content := make([]TextContent, 0)

	sliceRes, ok := results.([]any)
	if !ok {
		sliceRes = []any{results}
	}

	for _, d := range sliceRes {
		text := TextContent{Type: "text"}
		dM, err := json.Marshal(d)
		if err != nil {
			text.Text = fmt.Sprintf("fail to marshal: %s, result: %s", err, d)
		} else {
			text.Text = string(dM)
		}
		content = append(content, text)
	}

	return jsonrpc.JSONRPCResponse{
		Jsonrpc: jsonrpc.JSONRPC_VERSION,
		Id:      id,
		Result:  CallToolResult{Content: content},
	}, nil
}

// promptsListHandler handles the "prompts/list" method.
func promptsListHandler(ctx context.Context, id jsonrpc.RequestId, promptset prompts.Promptset, body []byte) (any, error) {
	// retrieve logger from context
	logger, err := util.LoggerFromContext(ctx)
	if err != nil {
		return jsonrpc.NewError(id, jsonrpc.INTERNAL_ERROR, err.Error(), nil), err
	}
	logger.DebugContext(ctx, "handling prompts/list request")

	var req ListPromptsRequest
	if err := json.Unmarshal(body, &req); err != nil {
		err = fmt.Errorf("invalid mcp prompts list request: %w", err)
		return jsonrpc.NewError(id, jsonrpc.INVALID_REQUEST, err.Error(), nil), err
	}

	result := ListPromptsResult{
		Prompts: promptset.McpManifest,
	}
	logger.DebugContext(ctx, fmt.Sprintf("returning %d prompts", len(promptset.McpManifest)))
	return jsonrpc.JSONRPCResponse{
		Jsonrpc: jsonrpc.JSONRPC_VERSION,
		Id:      id,
		Result:  result,
	}, nil
}

// promptsGetHandler handles the "prompts/get" method.
func promptsGetHandler(ctx context.Context, id jsonrpc.RequestId, promptsMap map[string]prompts.Prompt, body []byte) (any, error) {
	// retrieve logger from context
	logger, err := util.LoggerFromContext(ctx)
	if err != nil {
		return jsonrpc.NewError(id, jsonrpc.INTERNAL_ERROR, err.Error(), nil), err
	}
	logger.DebugContext(ctx, "handling prompts/get request")

	var req GetPromptRequest
	if err := json.Unmarshal(body, &req); err != nil {
		err = fmt.Errorf("invalid mcp prompts/get request: %w", err)
		return jsonrpc.NewError(id, jsonrpc.INVALID_REQUEST, err.Error(), nil), err
	}

	promptName := req.Params.Name
	logger.DebugContext(ctx, fmt.Sprintf("prompt name: %s", promptName))

	prompt, ok := promptsMap[promptName]
	if !ok {
		err := fmt.Errorf("prompt with name %q does not exist", promptName)
		return jsonrpc.NewError(id, jsonrpc.INVALID_PARAMS, err.Error(), nil), err
	}

	// Parse the arguments provided in the request.
	argValues, err := prompt.ParseArgs(req.Params.Arguments, nil)
	if err != nil {
		err = fmt.Errorf("invalid arguments for prompt %q: %w", promptName, err)
		return jsonrpc.NewError(id, jsonrpc.INVALID_PARAMS, err.Error(), nil), err
	}
	logger.DebugContext(ctx, fmt.Sprintf("parsed args: %v", argValues))

	// Substitute the argument values into the prompt's messages.
	substituted, err := prompt.SubstituteParams(argValues)
	if err != nil {
		err = fmt.Errorf("error substituting params for prompt %q: %w", promptName, err)
		return jsonrpc.NewError(id, jsonrpc.INTERNAL_ERROR, err.Error(), nil), err
	}

	// Cast the result to the expected []prompts.Message type.
	substitutedMessages, ok := substituted.([]prompts.Message)
	if !ok {
		err = fmt.Errorf("internal error: SubstituteParams returned unexpected type")
		return jsonrpc.NewError(id, jsonrpc.INTERNAL_ERROR, err.Error(), nil), err
	}
	logger.DebugContext(ctx, "substituted params successfully")

	// Format the response messages into the required structure.
	promptMessages := make([]PromptMessage, len(substitutedMessages))
	for i, msg := range substitutedMessages {
		promptMessages[i] = PromptMessage{
			Role: msg.Role,
			Content: TextContent{
				Type: "text",
				Text: msg.Content,
			},
		}
	}

	result := GetPromptResult{
		Description: prompt.Manifest().Description,
		Messages:    promptMessages,
	}

	return jsonrpc.JSONRPCResponse{
		Jsonrpc: jsonrpc.JSONRPC_VERSION,
		Id:      id,
		Result:  result,
	}, nil
}<|MERGE_RESOLUTION|>--- conflicted
+++ resolved
@@ -24,11 +24,8 @@
 	"strings"
 
 	"github.com/googleapis/genai-toolbox/internal/auth"
-<<<<<<< HEAD
 	customutil "github.com/googleapis/genai-toolbox/internal/custom/util"
-=======
 	"github.com/googleapis/genai-toolbox/internal/prompts"
->>>>>>> b8af73fa
 	"github.com/googleapis/genai-toolbox/internal/server/mcp/jsonrpc"
 	"github.com/googleapis/genai-toolbox/internal/tools"
 	"github.com/googleapis/genai-toolbox/internal/util"
@@ -191,22 +188,7 @@
 	// Check if any of the specified auth services is verified
 	isAuthorized := tool.Authorized(verifiedAuthServices)
 	if !isAuthorized {
-<<<<<<< HEAD
-		// If we saw specific auth errors, surface the most relevant one for easier debugging
-		var reason string
-		if len(authErrors) > 0 {
-			for svc, msg := range authErrors { // pick first
-				reason = fmt.Sprintf("%s: %s", svc, msg)
-				break
-			}
-		}
-		if reason == "" {
-			reason = "missing or invalid credentials"
-		}
-		err = fmt.Errorf("unauthorized Tool call: %s: %w", reason, tools.ErrUnauthorized)
-=======
 		err = fmt.Errorf("unauthorized Tool call: Please make sure your specify correct auth headers: %w", util.ErrUnauthorized)
->>>>>>> b8af73fa
 		return jsonrpc.NewError(id, jsonrpc.INVALID_REQUEST, err.Error(), nil), err
 	}
 	logger.DebugContext(ctx, "tool invocation authorized")

--- conflicted
+++ resolved
@@ -148,7 +148,24 @@
 		return nil, fmt.Errorf("invalid source for %q tool: source kind must be one of %q", kind, compatibleSources)
 	}
 
-<<<<<<< HEAD
+	allParameters := parameters.Parameters{
+		parameters.NewIntParameterWithDefault("min_duration_secs", 0, "Optional: Only show queries running for at least this long in seconds"),
+		parameters.NewIntParameterWithDefault("limit", 100, "Optional: The maximum number of rows to return."),
+	}
+	mcpManifest := tools.GetMcpManifest(cfg.Name, cfg.Description, cfg.AuthRequired, allParameters)
+
+	var statement string
+	sourceKind := rawS.SourceKind()
+
+	switch sourceKind {
+	case mysql.SourceKind:
+		statement = listActiveQueriesStatementMySQL
+	case cloudsqlmysql.SourceKind:
+		statement = listActiveQueriesStatementCloudSQLMySQL
+	default:
+		return nil, fmt.Errorf("unsupported source kind kind: %q", sourceKind)
+	}
+
 	// get dbName from underlying config
 	dbName := ""
 	switch real := rawS.(type) {
@@ -158,48 +175,15 @@
 		return nil, fmt.Errorf("cannot resolve database name from source type")
 	}
 
-	allParameters := tools.Parameters{
-		tools.NewIntParameterWithDefault("min_duration_secs", 0, "Optional: Only show queries running for at least this long in seconds"),
-		tools.NewIntParameterWithDefault("limit", 100, "Optional: The maximum number of rows to return."),
-=======
-	allParameters := parameters.Parameters{
-		parameters.NewIntParameterWithDefault("min_duration_secs", 0, "Optional: Only show queries running for at least this long in seconds"),
-		parameters.NewIntParameterWithDefault("limit", 100, "Optional: The maximum number of rows to return."),
->>>>>>> b8af73fa
-	}
-	mcpManifest := tools.GetMcpManifest(cfg.Name, cfg.Description, cfg.AuthRequired, allParameters)
-
-	var statement string
-	sourceKind := rawS.SourceKind()
-
-	switch sourceKind {
-	case mysql.SourceKind:
-		statement = listActiveQueriesStatementMySQL
-	case cloudsqlmysql.SourceKind:
-		statement = listActiveQueriesStatementCloudSQLMySQL
-	default:
-		return nil, fmt.Errorf("unsupported source kind kind: %q", sourceKind)
-	}
 	// finish tool setup
 	t := Tool{
-<<<<<<< HEAD
-		Name:         cfg.Name,
-		Kind:         kind,
-		AuthRequired: cfg.AuthRequired,
-		Pool:         s.MySQLPool(),
-		allParams:    allParameters,
-		manifest:     tools.Manifest{Description: cfg.Description, Parameters: allParameters.Manifest(), AuthRequired: cfg.AuthRequired},
-		mcpManifest:  mcpManifest,
-		statement:    statement,
-		dbName:       dbName,
-=======
 		Config:      cfg,
 		Pool:        s.MySQLPool(),
 		allParams:   allParameters,
 		manifest:    tools.Manifest{Description: cfg.Description, Parameters: allParameters.Manifest(), AuthRequired: cfg.AuthRequired},
 		mcpManifest: mcpManifest,
 		statement:   statement,
->>>>>>> b8af73fa
+		DbName:      dbName,
 	}
 	return t, nil
 }
@@ -208,24 +192,13 @@
 var _ tools.Tool = Tool{}
 
 type Tool struct {
-<<<<<<< HEAD
-	Name         string           `yaml:"name"`
-	Kind         string           `yaml:"kind"`
-	AuthRequired []string         `yaml:"authRequired"`
-	allParams    tools.Parameters `yaml:"parameters"`
-	Pool         *sql.DB
-	manifest     tools.Manifest
-	mcpManifest  tools.McpManifest
-	statement    string
-	dbName       string
-=======
 	Config
 	allParams   parameters.Parameters `yaml:"parameters"`
 	Pool        *sql.DB
 	manifest    tools.Manifest
 	mcpManifest tools.McpManifest
 	statement   string
->>>>>>> b8af73fa
+	DbName      string
 }
 
 func (t Tool) Invoke(ctx context.Context, params parameters.ParamValues, accessToken tools.AccessToken) (any, error) {
@@ -247,7 +220,7 @@
 	}
 	logger.DebugContext(ctx, fmt.Sprintf("executing `%s` tool query: %s", kind, t.statement))
 
-	results, err := t.Pool.QueryContext(ctx, t.statement, duration, duration, t.dbName, limit)
+	results, err := t.Pool.QueryContext(ctx, t.statement, duration, duration, t.DbName, limit)
 	if err != nil {
 		return nil, fmt.Errorf("unable to execute query: %w", err)
 	}

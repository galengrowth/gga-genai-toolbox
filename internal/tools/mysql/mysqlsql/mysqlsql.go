--- conflicted
+++ resolved
@@ -27,6 +27,7 @@
 	"github.com/googleapis/genai-toolbox/internal/sources/mysql"
 	"github.com/googleapis/genai-toolbox/internal/tools"
 	"github.com/googleapis/genai-toolbox/internal/tools/mysql/mysqlcommon"
+	"github.com/googleapis/genai-toolbox/internal/util"
 	"github.com/googleapis/genai-toolbox/internal/util/parameters"
 )
 
@@ -88,7 +89,6 @@
 		return nil, fmt.Errorf("invalid source for %q tool: source kind must be one of %q", kind, compatibleSources)
 	}
 
-<<<<<<< HEAD
 	// get dbName from underlying config
 	dbName := ""
 	switch real := rawS.(type) {
@@ -98,10 +98,7 @@
 		return nil, fmt.Errorf("cannot resolve database name from source type")
 	}
 
-	allParameters, paramManifest, err := tools.ProcessParameters(cfg.TemplateParameters, cfg.Parameters)
-=======
 	allParameters, paramManifest, err := parameters.ProcessParameters(cfg.TemplateParameters, cfg.Parameters)
->>>>>>> b8af73fa
 	if err != nil {
 		return nil, err
 	}
@@ -110,25 +107,12 @@
 
 	// finish tool setup
 	t := Tool{
-<<<<<<< HEAD
-		Name:               cfg.Name,
-		Kind:               kind,
-		Parameters:         cfg.Parameters,
-		TemplateParameters: cfg.TemplateParameters,
-		AllParams:          allParameters,
-		Statement:          cfg.Statement,
-		AuthRequired:       cfg.AuthRequired,
-		Pool:               s.MySQLPool(),
-		Database:           dbName,
-		manifest:           tools.Manifest{Description: cfg.Description, Parameters: paramManifest, AuthRequired: cfg.AuthRequired},
-		mcpManifest:        mcpManifest,
-=======
 		Config:      cfg,
 		AllParams:   allParameters,
 		Pool:        s.MySQLPool(),
+		Database:    dbName,
 		manifest:    tools.Manifest{Description: cfg.Description, Parameters: paramManifest, AuthRequired: cfg.AuthRequired},
 		mcpManifest: mcpManifest,
->>>>>>> b8af73fa
 	}
 	return t, nil
 }
@@ -141,11 +125,7 @@
 	AllParams parameters.Parameters `yaml:"allParams"`
 
 	Pool        *sql.DB
-<<<<<<< HEAD
-	Statement   string
 	Database    string
-=======
->>>>>>> b8af73fa
 	manifest    tools.Manifest
 	mcpManifest tools.McpManifest
 }
@@ -157,16 +137,12 @@
 		return nil, fmt.Errorf("unable to extract template params %w", err)
 	}
 
-<<<<<<< HEAD
 	// Validate SQL to prevent access to other databases
 	if err := customutil.ValidateSQLForDatabase(newStatement, t.Database); err != nil {
 		return nil, fmt.Errorf("SQL validation failed: %w", err)
 	}
 
-	newParams, err := tools.GetParams(t.Parameters, paramsMap)
-=======
 	newParams, err := parameters.GetParams(t.Parameters, paramsMap)
->>>>>>> b8af73fa
 	if err != nil {
 		return nil, fmt.Errorf("unable to extract standard params %w", err)
 	}
@@ -221,6 +197,8 @@
 		return nil, fmt.Errorf("errors encountered during row iteration: %w", err)
 	}
 
+	util.LogAndPostBilling(ctx, t.Kind, len(out), newStatement)
+
 	return out, nil
 }
 

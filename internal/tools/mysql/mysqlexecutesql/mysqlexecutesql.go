// Copyright 2025 Google LLC
//
// Licensed under the Apache License, Version 2.0 (the "License");
// you may not use this file except in compliance with the License.
// You may obtain a copy of the License at
//
//     http://www.apache.org/licenses/LICENSE-2.0
//
// Unless required by applicable law or agreed to in writing, software
// distributed under the License is distributed on an "AS IS" BASIS,
// WITHOUT WARRANTIES OR CONDITIONS OF ANY KIND, either express or implied.
// See the License for the specific language governing permissions and
// limitations under the License.

package mysqlexecutesql

import (
	"context"
	"database/sql"
	"fmt"

	yaml "github.com/goccy/go-yaml"
	customutil "github.com/googleapis/genai-toolbox/internal/custom/util"
	"github.com/googleapis/genai-toolbox/internal/sources"
	"github.com/googleapis/genai-toolbox/internal/sources/cloudsqlmysql"
	"github.com/googleapis/genai-toolbox/internal/sources/mindsdb"
	"github.com/googleapis/genai-toolbox/internal/sources/mysql"
	"github.com/googleapis/genai-toolbox/internal/tools"
	"github.com/googleapis/genai-toolbox/internal/tools/mysql/mysqlcommon"
	"github.com/googleapis/genai-toolbox/internal/util"
	"github.com/googleapis/genai-toolbox/internal/util/orderedmap"
	"github.com/googleapis/genai-toolbox/internal/util/parameters"
)

const kind string = "mysql-execute-sql"

func init() {
	if !tools.Register(kind, newConfig) {
		panic(fmt.Sprintf("tool kind %q already registered", kind))
	}
}

func newConfig(ctx context.Context, name string, decoder *yaml.Decoder) (tools.ToolConfig, error) {
	actual := Config{Name: name}
	if err := decoder.DecodeContext(ctx, &actual); err != nil {
		return nil, err
	}
	return actual, nil
}

type compatibleSource interface {
	MySQLPool() *sql.DB
}

// validate compatible sources are still compatible
var _ compatibleSource = &cloudsqlmysql.Source{}
var _ compatibleSource = &mysql.Source{}
var _ compatibleSource = &mindsdb.Source{}

var compatibleSources = [...]string{cloudsqlmysql.SourceKind, mysql.SourceKind, mindsdb.SourceKind}

type Config struct {
	Name         string   `yaml:"name" validate:"required"`
	Kind         string   `yaml:"kind" validate:"required"`
	Source       string   `yaml:"source" validate:"required"`
	Description  string   `yaml:"description" validate:"required"`
	AuthRequired []string `yaml:"authRequired"`
}

// validate interface
var _ tools.ToolConfig = Config{}

func (cfg Config) ToolConfigKind() string {
	return kind
}

func (cfg Config) Initialize(srcs map[string]sources.Source) (tools.Tool, error) {
	// verify source exists
	rawS, ok := srcs[cfg.Source]
	if !ok {
		return nil, fmt.Errorf("no source named %q configured", cfg.Source)
	}

	// verify the source is compatible
	s, ok := rawS.(compatibleSource)
	if !ok {
		return nil, fmt.Errorf("invalid source for %q tool: source kind must be one of %q", kind, compatibleSources)
	}

<<<<<<< HEAD
	// Get database name for validation
	var dbName string
	if real, ok := rawS.(interface{ DatabaseName() string }); ok {
		dbName = real.DatabaseName()
	} else {
		return nil, fmt.Errorf("source does not support DatabaseName()")
	}

	sqlParameter := tools.NewStringParameter("sql", "The sql to execute.")
	parameters := tools.Parameters{sqlParameter}
=======
	sqlParameter := parameters.NewStringParameter("sql", "The sql to execute.")
	params := parameters.Parameters{sqlParameter}
>>>>>>> b8af73fa

	mcpManifest := tools.GetMcpManifest(cfg.Name, cfg.Description, cfg.AuthRequired, params)

	// finish tool setup
	t := Tool{
<<<<<<< HEAD
		Name:         cfg.Name,
		Kind:         kind,
		Parameters:   parameters,
		AuthRequired: cfg.AuthRequired,
		Pool:         s.MySQLPool(),
		Database:     dbName,
		manifest:     tools.Manifest{Description: cfg.Description, Parameters: parameters.Manifest(), AuthRequired: cfg.AuthRequired},
		mcpManifest:  mcpManifest,
=======
		Config:      cfg,
		Parameters:  params,
		Pool:        s.MySQLPool(),
		manifest:    tools.Manifest{Description: cfg.Description, Parameters: params.Manifest(), AuthRequired: cfg.AuthRequired},
		mcpManifest: mcpManifest,
>>>>>>> b8af73fa
	}
	return t, nil
}

// validate interface
var _ tools.Tool = Tool{}

type Tool struct {
	Config
	Parameters parameters.Parameters `yaml:"parameters"`

	Pool        *sql.DB
	Database    string
	manifest    tools.Manifest
	mcpManifest tools.McpManifest
}

func (t Tool) Invoke(ctx context.Context, params parameters.ParamValues, accessToken tools.AccessToken) (any, error) {
	paramsMap := params.AsMap()
	sql, ok := paramsMap["sql"].(string)
	if !ok {
		return nil, fmt.Errorf("unable to get cast %s", paramsMap["sql"])
	}

	// Validate SQL to prevent access to other databases
	if err := customutil.ValidateSQLForDatabase(sql, t.Database); err != nil {
		return nil, fmt.Errorf("SQL validation failed: %w", err)
	}

	// Log the query executed for debugging.
	logger, err := util.LoggerFromContext(ctx)
	if err != nil {
		return nil, fmt.Errorf("error getting logger: %s", err)
	}
	logger.DebugContext(ctx, fmt.Sprintf("executing `%s` tool query: %s", kind, sql))

	results, err := t.Pool.QueryContext(ctx, sql)
	if err != nil {
		return nil, fmt.Errorf("unable to execute query: %w", err)
	}
	defer results.Close()

	cols, err := results.Columns()
	if err != nil {
		return nil, fmt.Errorf("unable to retrieve rows column name: %w", err)
	}

	// create an array of values for each column, which can be re-used to scan each row
	rawValues := make([]any, len(cols))
	values := make([]any, len(cols))
	for i := range rawValues {
		values[i] = &rawValues[i]
	}

	colTypes, err := results.ColumnTypes()
	if err != nil {
		return nil, fmt.Errorf("unable to get column types: %w", err)
	}

	var out []any
	for results.Next() {
		err := results.Scan(values...)
		if err != nil {
			return nil, fmt.Errorf("unable to parse row: %w", err)
		}
		row := orderedmap.Row{}
		for i, name := range cols {
			val := rawValues[i]
			if val == nil {
				row.Add(name, nil)
				continue
			}
<<<<<<< HEAD
			vMap[name], err = mysqlcommon.ConvertToType(colTypes[i], val)
=======

			convertedValue, err := mysqlcommon.ConvertToType(colTypes[i], val)
>>>>>>> b8af73fa
			if err != nil {
				return nil, fmt.Errorf("errors encountered when converting values: %w", err)
			}
			row.Add(name, convertedValue)
		}
		out = append(out, row)
	}
	if err := results.Err(); err != nil {
		return nil, fmt.Errorf("errors encountered during row iteration: %w", err)
	}
	util.LogAndPostBilling(ctx, t.Kind, len(out), sql)
	return out, nil
}

func (t Tool) ParseParams(data map[string]any, claims map[string]map[string]any) (parameters.ParamValues, error) {
	return parameters.ParseParams(t.Parameters, data, claims)
}

func (t Tool) Manifest() tools.Manifest {
	return t.manifest
}

func (t Tool) McpManifest() tools.McpManifest {
	return t.mcpManifest
}

func (t Tool) Authorized(verifiedAuthServices []string) bool {
	return tools.IsAuthorized(t.AuthRequired, verifiedAuthServices)
}

func (t Tool) RequiresClientAuthorization() bool {
	return false
}

func (t Tool) ToConfig() tools.ToolConfig {
	return t.Config
}<|MERGE_RESOLUTION|>--- conflicted
+++ resolved
@@ -87,7 +87,6 @@
 		return nil, fmt.Errorf("invalid source for %q tool: source kind must be one of %q", kind, compatibleSources)
 	}
 
-<<<<<<< HEAD
 	// Get database name for validation
 	var dbName string
 	if real, ok := rawS.(interface{ DatabaseName() string }); ok {
@@ -96,33 +95,19 @@
 		return nil, fmt.Errorf("source does not support DatabaseName()")
 	}
 
-	sqlParameter := tools.NewStringParameter("sql", "The sql to execute.")
-	parameters := tools.Parameters{sqlParameter}
-=======
 	sqlParameter := parameters.NewStringParameter("sql", "The sql to execute.")
 	params := parameters.Parameters{sqlParameter}
->>>>>>> b8af73fa
 
 	mcpManifest := tools.GetMcpManifest(cfg.Name, cfg.Description, cfg.AuthRequired, params)
 
 	// finish tool setup
 	t := Tool{
-<<<<<<< HEAD
-		Name:         cfg.Name,
-		Kind:         kind,
-		Parameters:   parameters,
-		AuthRequired: cfg.AuthRequired,
-		Pool:         s.MySQLPool(),
-		Database:     dbName,
-		manifest:     tools.Manifest{Description: cfg.Description, Parameters: parameters.Manifest(), AuthRequired: cfg.AuthRequired},
-		mcpManifest:  mcpManifest,
-=======
 		Config:      cfg,
 		Parameters:  params,
 		Pool:        s.MySQLPool(),
+		Database:    dbName,
 		manifest:    tools.Manifest{Description: cfg.Description, Parameters: params.Manifest(), AuthRequired: cfg.AuthRequired},
 		mcpManifest: mcpManifest,
->>>>>>> b8af73fa
 	}
 	return t, nil
 }
@@ -195,12 +180,8 @@
 				row.Add(name, nil)
 				continue
 			}
-<<<<<<< HEAD
-			vMap[name], err = mysqlcommon.ConvertToType(colTypes[i], val)
-=======
 
 			convertedValue, err := mysqlcommon.ConvertToType(colTypes[i], val)
->>>>>>> b8af73fa
 			if err != nil {
 				return nil, fmt.Errorf("errors encountered when converting values: %w", err)
 			}
